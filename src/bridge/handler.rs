--- conflicted
+++ resolved
@@ -8,18 +8,15 @@
 use winit::event_loop::EventLoopProxy;
 
 use crate::{
-    bridge::clipboard::{get_clipboard_contents, set_clipboard_contents},
-    bridge::{events::parse_redraw_event, NeovimWriter, RedrawEvent},
+    bridge::{
+        clipboard::{get_clipboard_contents, set_clipboard_contents},
+        events::parse_redraw_event,
+        NeovimWriter, RedrawEvent,
+    },
     error_handling::ResultPanicExplanation,
-<<<<<<< HEAD
-    running_tracker::*,
-    settings::SETTINGS,
-    window::{EventPayload, WindowCommand},
-=======
     running_tracker::RunningTracker,
     settings::Settings,
-    window::{UserEvent, WindowCommand},
->>>>>>> 5669d4cf
+    window::{EventPayload, WindowCommand},
     LoggingSender,
 };
 
@@ -34,16 +31,12 @@
 }
 
 impl NeovimHandler {
-<<<<<<< HEAD
-    pub fn new(sender: UnboundedSender<RedrawEvent>, proxy: EventLoopProxy<EventPayload>) -> Self {
-=======
     pub fn new(
         sender: UnboundedSender<RedrawEvent>,
-        proxy: EventLoopProxy<UserEvent>,
+        proxy: EventLoopProxy<EventPayload>,
         running_tracker: RunningTracker,
         settings: Arc<Settings>,
     ) -> Self {
->>>>>>> 5669d4cf
         Self {
             proxy: Arc::new(Mutex::new(proxy)),
             sender: LoggingSender::attach(sender, "neovim_handler"),

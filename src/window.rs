--- conflicted
+++ resolved
@@ -244,16 +244,10 @@
         if REDRAW_SCHEDULER.should_draw() || SETTINGS.get::<WindowSettings>().no_idle {
             let renderer = &mut self.renderer;
             if self.skulpin_renderer.draw(&self.window, |canvas, coordinate_system_helper| {
-<<<<<<< HEAD
-
                 let dt = 1.0 / (SETTINGS.get::<WindowSettings>().refresh_rate as f32);
 
                 if renderer.draw(canvas, coordinate_system_helper, dt) {
-                    handle_new_grid_size(new_size, &renderer)
-=======
-                if renderer.draw(canvas, coordinate_system_helper) {
                     handle_new_grid_size(current_size, &renderer)
->>>>>>> 1e980689
                 }
             }).is_err() {
                 error!("Render failed. Closing");

<<<<<<< HEAD
use glamour::Point2;
=======
use std::{os::raw::c_void, str};

>>>>>>> af35b8a5
use objc2::{
    declare_class, msg_send, msg_send_id, mutability,
    rc::{autoreleasepool, Id, Retained},
    runtime::{AnyClass, AnyObject, ClassBuilder},
    sel, ClassType, DeclaredClass,
};
use objc2_app_kit::{
<<<<<<< HEAD
    NSApplication, NSAutoresizingMaskOptions, NSColor, NSEvent, NSEventModifierFlags, NSFont,
    NSFontDescriptor, NSFontDescriptorSymbolicTraits, NSFontWeight, NSMenu, NSMenuItem, NSView,
    NSWindow, NSWindowStyleMask, NSWindowTabbingMode,
};
use objc2_foundation::{
    ns_string, CGFloat, MainThreadMarker, NSArray, NSAttributedString, NSDictionary,
    NSMutableAttributedString, NSObject, NSPoint, NSProcessInfo, NSRange, NSRect, NSSize, NSString,
    NSUserDefaults,
=======
    NSApplication, NSAutoresizingMaskOptions, NSColor, NSEvent, NSEventModifierFlags, NSImage,
    NSMenu, NSMenuItem, NSView, NSWindow, NSWindowStyleMask, NSWindowTabbingMode,
};
use objc2_foundation::{
    ns_string, MainThreadMarker, NSArray, NSData, NSDictionary, NSObject, NSPoint, NSProcessInfo,
    NSRect, NSSize, NSString, NSUserDefaults,
>>>>>>> af35b8a5
};

use csscolorparser::Color;
use raw_window_handle::{HasWindowHandle, RawWindowHandle};
use winit::window::Window;

use crate::{
    bridge::{send_ui, ParallelCommand, SerialCommand},
    renderer::{
        fonts::font_options::{FontOptions, DEFAULT_FONT_SIZE},
        WindowDrawDetails,
    },
    units::{GridScale, Pixel},
};
use crate::{cmd_line::CmdLineSettings, error_msg, frame::Frame, settings::SETTINGS};

use super::{
    keyboard_manager::KeyboardManager,
    mouse_manager::{EditorState, MouseManager},
    WindowSettings, WindowSettingsChanged,
};

static NEOVIDE_ICON_PATH: &[u8] =
    include_bytes!("../../extra/osx/Neovide.app/Contents/resources/Neovide.icns");

#[derive(Clone)]
struct TitlebarClickHandlerIvars {}

pub enum TouchpadStage {
    Soft,
    Click,
    ForceClick,
}

impl TouchpadStage {
    pub fn from_stage(stage: i64) -> TouchpadStage {
        match stage {
            0 => TouchpadStage::Soft,
            1 => TouchpadStage::Click,
            2 => TouchpadStage::ForceClick,
            _ => panic!("Invalid touchpad stage"),
        }
    }
}

declare_class!(
    // A view to simulate the double-click-to-zoom effect for `--frame transparency`.
    #[derive(Debug)]
    struct TitlebarClickHandler;

    unsafe impl ClassType for TitlebarClickHandler {
        type Super = NSView;
        type Mutability = mutability::MainThreadOnly;
        const NAME: &'static str = "TitlebarClickHandler";
    }

    impl DeclaredClass for TitlebarClickHandler {
        type Ivars = TitlebarClickHandlerIvars;
    }

    unsafe impl TitlebarClickHandler {
        #[method(mouseDown:)]
        unsafe fn mouse_down(&self, event: &NSEvent) {
            if event.clickCount() == 2 {
                self.window().unwrap().zoom(Some(self));
            }
        }
    }
);

impl TitlebarClickHandler {
    fn new(mtm: MainThreadMarker) -> Retained<TitlebarClickHandler> {
        unsafe { msg_send_id![mtm.alloc(), init] }
    }
}

pub fn get_ns_window(window: &Window) -> Retained<NSWindow> {
    match window
        .window_handle()
        .expect("Failed to fetch window handle")
        .as_raw()
    {
        RawWindowHandle::AppKit(handle) => {
            let ns_view: Retained<NSView> = unsafe {
                Retained::retain(handle.ns_view.as_ptr().cast())
                    .expect("Failed to get NSView instance.")
            };
            ns_view
                .window()
                .expect("NSView was not installed in a window")
        }
        _ => panic!("Not an AppKit window"),
    }
}

pub fn load_neovide_icon() -> Option<Retained<NSImage>> {
    unsafe {
        let data = NSData::dataWithBytes_length(
            NEOVIDE_ICON_PATH.as_ptr() as *mut c_void,
            NEOVIDE_ICON_PATH.len(),
        );

        let icon_image: Option<Retained<NSImage>> =
            NSImage::initWithData(NSImage::alloc(), data.as_ref());

        icon_image
    }
}

#[derive(Debug)]
pub struct MacosWindowFeature {
    ns_window: Retained<NSWindow>,
    pub system_titlebar_height: f64,
    titlebar_click_handler: Option<Retained<TitlebarClickHandler>>,
    // Extra titlebar height in --frame transparency. 0 in other cases.
    extra_titlebar_height_in_pixel: u32,
    is_fullscreen: bool,
    menu: Option<Menu>,
}

impl MacosWindowFeature {
    pub fn from_winit_window(window: &Window) -> MacosWindowFeature {
        let mtm =
            MainThreadMarker::new().expect("MacosWindowFeature must be created in main thread.");

        let system_titlebar_height = Self::system_titlebar_height(mtm);

        let ns_window = get_ns_window(window);

        // Disallow tabbing mode to prevent the window from being tabbed.
        ns_window.setTabbingMode(NSWindowTabbingMode::Disallowed);

        let mut extra_titlebar_height_in_pixel: u32 = 0;

        let frame = SETTINGS.get::<CmdLineSettings>().frame;
        let titlebar_click_handler: Option<Retained<TitlebarClickHandler>> = match frame {
            Frame::Transparent => unsafe {
                let titlebar_click_handler = TitlebarClickHandler::new(mtm);

                // Add the titlebar_click_handler into the view of window.
                let content_view = ns_window.contentView().unwrap();
                content_view.addSubview(&titlebar_click_handler);

                // Set the initial size of titlebar_click_handler.
                let content_view_size = content_view.frame().size;
                titlebar_click_handler.setFrame(NSRect::new(
                    NSPoint::new(0., content_view_size.height - system_titlebar_height),
                    NSSize::new(content_view_size.width, system_titlebar_height),
                ));

                // Setup auto layout for titlebar_click_handler.
                titlebar_click_handler.setAutoresizingMask(
                    NSAutoresizingMaskOptions::NSViewWidthSizable
                        | NSAutoresizingMaskOptions::NSViewMinYMargin,
                );
                titlebar_click_handler.setTranslatesAutoresizingMaskIntoConstraints(true);

                extra_titlebar_height_in_pixel =
                    Self::titlebar_height_in_pixel(system_titlebar_height, window.scale_factor());

                Some(titlebar_click_handler)
            },
            _ => None,
        };

        let is_fullscreen = ns_window
            .styleMask()
            .contains(NSWindowStyleMask::FullScreen);

        let macos_window_feature = MacosWindowFeature {
            ns_window,
            system_titlebar_height,
            titlebar_click_handler,
            extra_titlebar_height_in_pixel,
            is_fullscreen,
            menu: None,
        };

        macos_window_feature.update_background(true);

        macos_window_feature
    }

    // Used to calculate the value of TITLEBAR_HEIGHT, aka, titlebar height in dpi-independent length.
    fn system_titlebar_height(mtm: MainThreadMarker) -> f64 {
        // Do a test to calculate this.
        let mock_content_rect = NSRect::new(NSPoint::new(100., 100.), NSSize::new(100., 100.));
        let frame_rect = unsafe {
            NSWindow::frameRectForContentRect_styleMask(
                mock_content_rect,
                NSWindowStyleMask::Titled,
                mtm,
            )
        };
        frame_rect.size.height - mock_content_rect.size.height
    }

    fn titlebar_height_in_pixel(system_titlebar_height: f64, scale_factor: f64) -> u32 {
        (system_titlebar_height * scale_factor) as u32
    }

    pub fn handle_scale_factor_update(&mut self, scale_factor: f64) {
        // If 0, there needs no extra height.
        if self.extra_titlebar_height_in_pixel != 0 {
            self.extra_titlebar_height_in_pixel =
                Self::titlebar_height_in_pixel(self.system_titlebar_height, scale_factor);
        }
    }

    fn set_titlebar_click_handler_visible(&self, visible: bool) {
        if let Some(titlebar_click_handler) = &self.titlebar_click_handler {
            titlebar_click_handler.setHidden(!visible);
        }
    }

    pub fn handle_size_changed(&mut self) {
        let is_fullscreen = self
            .ns_window
            .styleMask()
            .contains(NSWindowStyleMask::FullScreen);
        if is_fullscreen != self.is_fullscreen {
            self.is_fullscreen = is_fullscreen;
            self.set_titlebar_click_handler_visible(!is_fullscreen);
        }
    }

    /// Get the extra titlebar height in pixels, so Neovide can do the correct top padding.
    pub fn extra_titlebar_height_in_pixels(&self) -> u32 {
        if self.is_fullscreen {
            0
        } else {
            self.extra_titlebar_height_in_pixel
        }
    }

    /// Print a deprecation warning for `neovide_background_color`
    fn display_deprecation_warning(&self) {
        error_msg!(concat!(
            "neovide_background_color has now been deprecated. ",
            "Use neovide_transparency instead if you want to get a transparent window titlebar. ",
            "Please check https://neovide.dev/configuration.html#background-color-deprecated-currently-macos-only for more information.",
        ));
    }

    fn update_ns_background_legacy(
        &self,
        color: Color,
        show_border: bool,
        ignore_deprecation_warning: bool,
    ) {
        if !ignore_deprecation_warning {
            self.display_deprecation_warning();
        }
        let [red, green, blue, alpha] = color.to_array();
        unsafe {
            let opaque = alpha >= 1.0;
            let ns_background = NSColor::colorWithSRGBRed_green_blue_alpha(red, green, blue, alpha);
            self.ns_window.setBackgroundColor(Some(&ns_background));
            // If the shadow is enabled and the background color is not transparent, the window will have a grey border
            // Workaround: Disable shadow when `show_border` is false
            self.ns_window.setHasShadow(opaque && show_border);
            // Setting the window to opaque upon creation shows a permanent subtle grey border on the top edge of the window
            self.ns_window.setOpaque(opaque && show_border);
            self.ns_window.invalidateShadow();
        }
    }

    fn update_ns_background(&self, transparency: f32, show_border: bool) {
        unsafe {
            let opaque = transparency >= 1.0;
            // Setting the background color to `NSColor::windowBackgroundColor()`
            // makes the background opaque and draws a grey border around the window
            let ns_background = match opaque && show_border {
                true => NSColor::windowBackgroundColor(),
                false => NSColor::clearColor(),
            };
            self.ns_window.setBackgroundColor(Some(&ns_background));
            self.ns_window.setHasShadow(opaque);
            // Setting the window to opaque upon creation shows a permanent subtle grey border on the top edge of the window
            self.ns_window.setOpaque(opaque && show_border);
            self.ns_window.invalidateShadow();
        }
    }

    /// Update background color, opacity, shadow and blur of a window.
    fn update_background(&self, ignore_deprecation_warning: bool) {
        let WindowSettings {
            background_color,
            show_border,
            transparency,
            ..
        } = SETTINGS.get::<WindowSettings>();
        match background_color.parse::<Color>() {
            Ok(color) => {
                self.update_ns_background_legacy(color, show_border, ignore_deprecation_warning)
            }
            _ => self.update_ns_background(transparency, show_border),
        }
    }

    pub fn handle_settings_changed(&self, changed_setting: WindowSettingsChanged) {
        match changed_setting {
            WindowSettingsChanged::BackgroundColor(background_color) => {
                log::info!("background_color changed to {}", background_color);
                self.update_background(false);
            }
            WindowSettingsChanged::ShowBorder(show_border) => {
                log::info!("show_border changed to {}", show_border);
                self.update_background(true);
            }
            WindowSettingsChanged::Transparency(transparency) => {
                log::info!("transparency changed to {}", transparency);
                self.update_background(true);
            }
            WindowSettingsChanged::WindowBlurred(window_blurred) => {
                log::info!("window_blurred changed to {}", window_blurred);
                self.update_background(true);
            }
            _ => {}
        }
    }

    pub fn handle_touchpad_force_click(
        &self,
        window: &Window,
        grid_scale: &GridScale,
        mouse_manager: &MouseManager,
        keyboard_manager: &KeyboardManager,
        window_regions: &Vec<WindowDrawDetails>,
    ) {
        let editor_state = EditorState {
            grid_scale,
            window_regions,
            window,
            keyboard_manager,
        };

        let window_details = mouse_manager
            .get_window_details_under_mouse(&editor_state)
            .expect("Failed to get window details under mouse when handling touchpad force click");

        let relative_position = mouse_manager.get_relative_position(window_details, &editor_state);
        send_ui(SerialCommand::MouseButton {
            button: "x1".to_owned(),
            action: "press".to_owned(),
            grid_id: window_details.event_grid_id(),
            position: relative_position.to_tuple(),
            modifier_string: editor_state
                .keyboard_manager
                .format_modifier_string("", true),
        });
    }

    pub fn show_definition_at_point(&self, text: &str, point: Point2<Pixel<f32>>, guifont: String) {
        unsafe {
            let ns_view = self.ns_window.contentView().unwrap();
            let scale_factor = self.ns_window.backingScaleFactor();
            let transleted_point =
                NSPoint::new(point.x as f64 / scale_factor, point.y as f64 / scale_factor);

            let text = NSString::from_str(text);
            let default_font = NSFont::monospacedSystemFontOfSize_weight(
                CGFloat::from(DEFAULT_FONT_SIZE),
                NSFontWeight::from(5),
            );

            let options = FontOptions::parse(&guifont).unwrap_or_default();
            let normal = options.normal;
            let font_size = options.size as f64;
            let font_name = normal
                .first()
                .map(|font| font.family.to_string())
                .unwrap_or(NSFont::fontName(default_font.as_ref()).to_string());

            let font_descriptor = NSFontDescriptor::fontDescriptorWithName_size(
                &NSString::from_str(&font_name),
                font_size,
            );

            let italic_descriptor = font_descriptor.fontDescriptorWithSymbolicTraits(
                NSFontDescriptorSymbolicTraits::NSFontDescriptorTraitItalic,
            );

            let font = NSFont::fontWithDescriptor_size(&italic_descriptor, font_size).unwrap();
            let attributes: Id<NSDictionary<NSString, AnyObject>> = {
                let font_attr_key: Id<NSString> = NSString::from_str("NSFont");
                let font_value: Id<AnyObject> = Id::cast(font);
                let keys: Vec<&NSString> = vec![&font_attr_key];
                let values: Vec<Id<AnyObject>> = vec![font_value];
                NSDictionary::from_vec(&keys, values)
            };

            let attr_string_with_font = NSAttributedString::initWithString_attributes(
                NSAttributedString::alloc(),
                &text,
                Some(&attributes),
            );

            let range = NSRange::new(0, text.len());
            let mut mut_attr_string =
                NSMutableAttributedString::from_attributed_nsstring(&attr_string_with_font);

            mut_attr_string.setAttributes_range(Some(&attributes), range);

            ns_view.showDefinitionForAttributedString_atPoint(
                Some(&mut_attr_string),
                transleted_point,
            );
        }
    }

    /// Create the application menu and grab initial focus.
    pub fn ensure_app_initialized(&mut self) {
        let mtm = MainThreadMarker::new().expect("Menu must be created on the main thread");
        if self.menu.is_none() {
            self.menu = Some(Menu::new(mtm));
            let app = NSApplication::sharedApplication(mtm);
            #[allow(deprecated)]
            app.activateIgnoringOtherApps(true);

            // Make sure the icon is loaded when launched from terminal
            let icon = load_neovide_icon();
            let icon_ref: Option<&NSImage> = icon.as_ref().map(|img| img.as_ref());
            unsafe { app.setApplicationIconImage(icon_ref) }
        }
    }
}

#[derive(Clone)]
struct QuitHandlerIvars {}

declare_class!(
    #[derive(Debug)]
    struct QuitHandler;

    unsafe impl ClassType for QuitHandler {
        type Super = NSObject;
        type Mutability = mutability::MainThreadOnly;
        const NAME: &'static str = "QuitHandler";
    }

    impl DeclaredClass for QuitHandler {
        type Ivars = QuitHandlerIvars;
    }

    unsafe impl QuitHandler {
        #[method(quit:)]
        unsafe fn quit(&self, _event: &NSEvent) {
            send_ui(ParallelCommand::Quit);
        }
    }
);

impl QuitHandler {
    fn new(mtm: MainThreadMarker) -> Retained<QuitHandler> {
        unsafe { msg_send_id![mtm.alloc(), init] }
    }
}

#[derive(Debug)]
struct Menu {
    quit_handler: Retained<QuitHandler>,
}

impl Menu {
    fn new(mtm: MainThreadMarker) -> Self {
        let menu = Menu {
            quit_handler: QuitHandler::new(mtm),
        };
        menu.add_menus(mtm);
        menu
    }

    fn add_app_menu(&self, mtm: MainThreadMarker) -> Retained<NSMenu> {
        unsafe {
            let app_menu = NSMenu::new(mtm);
            let process_name = NSProcessInfo::processInfo().processName();
            let about_item = NSMenuItem::new(mtm);
            about_item.setTitle(&ns_string!("About ").stringByAppendingString(&process_name));
            about_item.setAction(Some(sel!(orderFrontStandardAboutPanel:)));
            app_menu.addItem(&about_item);

            let services_item = NSMenuItem::new(mtm);
            let services_menu = NSMenu::new(mtm);
            services_item.setTitle(ns_string!("Services"));
            services_item.setSubmenu(Some(&services_menu));
            app_menu.addItem(&services_item);

            let sep = NSMenuItem::separatorItem(mtm);
            app_menu.addItem(&sep);

            // application window operations
            let hide_item = NSMenuItem::new(mtm);
            hide_item.setTitle(&ns_string!("Hide ").stringByAppendingString(&process_name));
            hide_item.setKeyEquivalent(ns_string!("h"));
            hide_item.setAction(Some(sel!(hide:)));
            app_menu.addItem(&hide_item);

            let hide_others_item = NSMenuItem::new(mtm);
            hide_others_item.setTitle(ns_string!("Hide Others"));
            hide_others_item.setKeyEquivalent(ns_string!("h"));
            hide_others_item.setKeyEquivalentModifierMask(
                NSEventModifierFlags::NSEventModifierFlagOption
                    | NSEventModifierFlags::NSEventModifierFlagCommand,
            );
            hide_others_item.setAction(Some(sel!(hideOtherApplications:)));
            app_menu.addItem(&hide_others_item);

            let show_all_item = NSMenuItem::new(mtm);
            show_all_item.setTitle(ns_string!("Show All"));
            show_all_item.setAction(Some(sel!(unhideAllApplications:)));

            // quit
            let sep = NSMenuItem::separatorItem(mtm);
            app_menu.addItem(&sep);

            let quit_item = NSMenuItem::new(mtm);
            quit_item.setTitle(&ns_string!("Quit ").stringByAppendingString(&process_name));
            quit_item.setKeyEquivalent(ns_string!("q"));
            quit_item.setAction(Some(sel!(quit:)));
            quit_item.setTarget(Some(&self.quit_handler));
            app_menu.addItem(&quit_item);

            app_menu
        }
    }

    fn add_menus(&self, mtm: MainThreadMarker) {
        let app = NSApplication::sharedApplication(mtm);

        let main_menu = NSMenu::new(mtm);

        unsafe {
            let app_menu = self.add_app_menu(mtm);
            let app_menu_item = NSMenuItem::new(mtm);
            app_menu_item.setSubmenu(Some(&app_menu));
            if let Some(services_menu) = app_menu.itemWithTitle(ns_string!("Services")) {
                app.setServicesMenu(services_menu.submenu().as_deref());
            }
            main_menu.addItem(&app_menu_item);

            let win_menu = self.add_window_menu(mtm);
            let win_menu_item = NSMenuItem::new(mtm);
            win_menu_item.setSubmenu(Some(&win_menu));
            main_menu.addItem(&win_menu_item);
            app.setWindowsMenu(Some(&win_menu));
        }
        app.setMainMenu(Some(&main_menu));
    }

    fn add_window_menu(&self, mtm: MainThreadMarker) -> Retained<NSMenu> {
        unsafe {
            let menu = NSMenu::new(mtm);
            menu.setTitle(ns_string!("Window"));

            let full_screen_item = NSMenuItem::new(mtm);
            full_screen_item.setTitle(ns_string!("Enter Full Screen"));
            full_screen_item.setKeyEquivalent(ns_string!("f"));
            full_screen_item.setAction(Some(sel!(toggleFullScreen:)));
            full_screen_item.setKeyEquivalentModifierMask(
                NSEventModifierFlags::NSEventModifierFlagControl
                    | NSEventModifierFlags::NSEventModifierFlagCommand,
            );
            menu.addItem(&full_screen_item);

            let min_item = NSMenuItem::new(mtm);
            min_item.setTitle(ns_string!("Minimize"));
            min_item.setKeyEquivalent(ns_string!("m"));
            min_item.setAction(Some(sel!(performMiniaturize:)));
            menu.addItem(&min_item);
            menu
        }
    }
}

pub fn register_file_handler() {
    unsafe extern "C" fn handle_open_files(
        _this: &mut AnyObject,
        _sel: objc2::runtime::Sel,
        _sender: &objc2::runtime::AnyObject,
        files: &mut NSArray<NSString>,
    ) {
        autoreleasepool(|pool| {
            for file in files.iter() {
                let path = file.as_str(pool).to_owned();
                send_ui(ParallelCommand::FileDrop(path));
            }
        });
    }

    let mtm = MainThreadMarker::new().expect("File handler must be registered on main thread.");

    unsafe {
        let app = NSApplication::sharedApplication(mtm);
        let delegate = app.delegate().unwrap();

        // Find out class of the NSApplicationDelegate
        let class: &AnyClass = msg_send![&delegate, class];

        // register subclass of whatever was in delegate
        let mut my_class = ClassBuilder::new("NeovideApplicationDelegate", class).unwrap();
        my_class.add_method(
            sel!(application:openFiles:),
            handle_open_files as unsafe extern "C" fn(_, _, _, _) -> _,
        );
        let class = my_class.register();

        // this should be safe as:
        //  * our class is a subclass
        //  * no new ivars
        //  * overriden methods are compatible with old (we implement protocol method)
        let delegate_obj = Retained::cast::<AnyObject>(delegate);
        AnyObject::set_class(&delegate_obj, class);

        // Prevent AppKit from interpreting our command line.
        let key = NSString::from_str("NSTreatUnknownArgumentsAsOpen");
        let keys = vec![key.as_ref()];
        let objects = vec![Retained::cast::<AnyObject>(NSString::from_str("NO"))];
        let dict = NSDictionary::from_vec(&keys, objects);
        NSUserDefaults::standardUserDefaults().registerDefaults(dict.as_ref());
    }
}<|MERGE_RESOLUTION|>--- conflicted
+++ resolved
@@ -1,9 +1,6 @@
-<<<<<<< HEAD
 use glamour::Point2;
-=======
 use std::{os::raw::c_void, str};
 
->>>>>>> af35b8a5
 use objc2::{
     declare_class, msg_send, msg_send_id, mutability,
     rc::{autoreleasepool, Id, Retained},
@@ -11,23 +8,14 @@
     sel, ClassType, DeclaredClass,
 };
 use objc2_app_kit::{
-<<<<<<< HEAD
     NSApplication, NSAutoresizingMaskOptions, NSColor, NSEvent, NSEventModifierFlags, NSFont,
-    NSFontDescriptor, NSFontDescriptorSymbolicTraits, NSFontWeight, NSMenu, NSMenuItem, NSView,
-    NSWindow, NSWindowStyleMask, NSWindowTabbingMode,
+    NSFontDescriptor, NSFontDescriptorSymbolicTraits, NSFontWeight, NSImage, NSMenu, NSMenuItem,
+    NSView, NSWindow, NSWindowStyleMask, NSWindowTabbingMode,
 };
 use objc2_foundation::{
-    ns_string, CGFloat, MainThreadMarker, NSArray, NSAttributedString, NSDictionary,
+    ns_string, CGFloat, MainThreadMarker, NSArray, NSAttributedString, NSData, NSDictionary,
     NSMutableAttributedString, NSObject, NSPoint, NSProcessInfo, NSRange, NSRect, NSSize, NSString,
     NSUserDefaults,
-=======
-    NSApplication, NSAutoresizingMaskOptions, NSColor, NSEvent, NSEventModifierFlags, NSImage,
-    NSMenu, NSMenuItem, NSView, NSWindow, NSWindowStyleMask, NSWindowTabbingMode,
-};
-use objc2_foundation::{
-    ns_string, MainThreadMarker, NSArray, NSData, NSDictionary, NSObject, NSPoint, NSProcessInfo,
-    NSRect, NSSize, NSString, NSUserDefaults,
->>>>>>> af35b8a5
 };
 
 use csscolorparser::Color;

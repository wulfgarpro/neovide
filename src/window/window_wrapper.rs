--- conflicted
+++ resolved
@@ -48,8 +48,6 @@
 #[cfg(target_os = "macos")]
 use super::macos::MacosWindowFeature;
 
-<<<<<<< HEAD
-=======
 const GRID_TOLERANCE: f32 = 1e-3;
 
 fn round_or_op<Op: FnOnce(f32) -> f32>(v: f32, op: Op) -> f32 {
@@ -62,16 +60,7 @@
 }
 
 use approx::AbsDiffEq;
-use log::trace;
-use raw_window_handle::{HasWindowHandle, RawWindowHandle};
-use winit::{
-    dpi,
-    event::{Ime, WindowEvent},
-    event_loop::{ActiveEventLoop, EventLoopProxy},
-    window::{Fullscreen, Theme},
-};
-
->>>>>>> 458af94b
+
 #[derive(Copy, Clone, Debug, Eq, PartialEq)]
 pub struct WindowPadding {
     pub top: u32,
@@ -322,13 +311,13 @@
                     window.set_blur(blur && transparent);
                 }
             }
-<<<<<<< HEAD
-
-=======
             WindowSettingsChanged::Transparency(..) | WindowSettingsChanged::NormalOpacity(..) => {
-                self.renderer.prepare_lines(true);
-            }
->>>>>>> 458af94b
+                let window_id = *self.routes.keys().next().unwrap();
+                if let Some(route) = &self.routes.get(&window_id) {
+                    let mut renderer = route.window.renderer.borrow_mut();
+                    renderer.prepare_lines(true);
+                }
+            }
             #[cfg(target_os = "windows")]
             WindowSettingsChanged::TitleBackgroundColor(color) => {
                 self.handle_title_background_color(&color);
@@ -579,15 +568,7 @@
         let mut skia_renderer = route.window.skia_renderer.borrow_mut();
         let vsync = self.vsync.as_mut().unwrap();
 
-<<<<<<< HEAD
-        if self.font_changed_last_frame {
-            self.font_changed_last_frame = false;
-            renderer.prepare_lines(true);
-        }
         renderer.draw_frame(skia_renderer.canvas(), dt);
-=======
-        self.renderer.draw_frame(skia_renderer.canvas(), dt);
->>>>>>> 458af94b
         skia_renderer.flush();
         {
             tracy_gpu_zone!("wait for vsync");
@@ -961,11 +942,11 @@
             let route = self.routes.get(&window_id).unwrap();
             let mut renderer = route.window.renderer.borrow_mut();
             should_render.update(renderer.prepare_frame());
-        }
-
-        if self.font_changed_last_frame {
-            self.renderer.prepare_lines(true);
-            self.font_changed_last_frame = false;
+            // TODO: remove self.renderer
+            if self.font_changed_last_frame {
+                renderer.prepare_lines(true);
+                self.font_changed_last_frame = false;
+            }
         }
 
         should_render
@@ -992,16 +973,10 @@
             )
         };
 
-<<<<<<< HEAD
         let window_id = self.get_focused_route().unwrap();
         let route = self.routes.get(&window_id).unwrap();
         let renderer = route.window.renderer.borrow();
-
-        let window_size = (*grid_size * renderer.grid_renderer.grid_scale)
-            .floor()
-=======
-        let window_size = round_or_ceil(*grid_size * self.renderer.grid_renderer.grid_scale)
->>>>>>> 458af94b
+        let window_size = round_or_ceil(*grid_size * renderer.grid_renderer.grid_scale)
             .try_cast()
             .unwrap()
             + window_padding_size;
@@ -1036,7 +1011,9 @@
             height: new_size.height,
         };
         let _ = window.request_inner_size(new_size);
-        self.skia_renderer.as_mut().unwrap().resize();
+
+        let mut skia_renderer = route.window.skia_renderer.borrow_mut();
+        skia_renderer.resize();
     }
 
     fn get_grid_size_from_window(
@@ -1054,9 +1031,6 @@
             PixelSize::new(self.saved_inner_size.width, self.saved_inner_size.height)
                 - window_padding_size;
 
-<<<<<<< HEAD
-        let grid_size = (content_size / grid_scale).floor().try_cast().unwrap();
-=======
         let round_or_floor = |v: GridSize<f32>| -> GridSize<f32> {
             GridSize::new(
                 round_or_op(v.width, f32::floor),
@@ -1064,10 +1038,9 @@
             )
         };
 
-        let grid_size = round_or_floor(content_size / self.renderer.grid_renderer.grid_scale)
+        let grid_size = round_or_floor(content_size / grid_scale)
             .try_cast()
             .unwrap();
->>>>>>> 458af94b
 
         grid_size.max(min)
     }
